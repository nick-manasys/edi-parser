--- conflicted
+++ resolved
@@ -611,16 +611,10 @@
     def parseInterchange = {
       interchangeStartSegment = lexer.getSegmentNumber - 1
       interchangeNumber = getRequiredInt(INTER_CONTROL, inter)
-<<<<<<< HEAD
       root put (interchangeKey, inter)
       if (checkSegment("ISB")) lexer.discardSegment
       if (checkSegment("ISE")) lexer.discardSegment
       if (checkSegment("TA3")) lexer.discardSegment
-=======
-      if (checkSegment("ISB")) discardSegment
-      if (checkSegment("ISE")) discardSegment
-      if (checkSegment("TA3")) discardSegment
->>>>>>> c50dca06
       if (checkSegment("TA1")) {
         val receiveTA1s =
           if (root.containsKey(interchangeAcksReceived)) getAs[MapList](interchangeAcksReceived, root)
@@ -701,14 +695,8 @@
             case x => {
               map put (delimiterCharacters, buildDelims)
               val parser = new X12SchemaParser(inter, map)
-<<<<<<< HEAD
               val config = if (x.isInstanceOf[X12ParserConfig]) x.asInstanceOf[X12ParserConfig]
               else X12ParserConfig(true, true, true, true, true, true, true, true, false, -1, CharacterRestriction.BASIC)
-=======
-              val config =
-                if (x.isInstanceOf[X12ParserConfig]) x.asInstanceOf[X12ParserConfig]
-                else X12ParserConfig(true, true, true, true, true, true, true, true, false, -1, CharacterRestriction.BASIC)
->>>>>>> c50dca06
               parser.setConfig(config)
               parser.parseInterchange
               interchangeAck = AcknowledgedWithErrors
@@ -736,14 +724,10 @@
           }
         }
       } catch {
-<<<<<<< HEAD
-        case e: X12InterchangeException => buildTA1(interchangeAck, e.note, inter)
-=======
         case e: X12InterchangeException => {
           buildTA1(lexer.getSegmentNumber, interchangeAck, e.note, 0, inter)
           discardInterchange
         }
->>>>>>> c50dca06
         case e: IOException => {
           buildTA1(lexer.getSegmentNumber, AcknowledgedRejected, InterchangeEndOfFile, 0, inter)
           throw e
