package com.anypoint.df.edi.schema

import scala.annotation.tailrec
import scala.collection.mutable.Buffer
import scala.util.{ Success, Try }

import java.io.{ InputStream, IOException }
import java.nio.charset.Charset
import java.util.{ Calendar, GregorianCalendar }

import com.anypoint.df.edi.lexical.{ ErrorHandler, LexerBase, LexicalException, HL7Lexer }
import com.anypoint.df.edi.lexical.EdiConstants.{ DataType, ItemType }
import com.anypoint.df.edi.lexical.EdiConstants.DataType._
import com.anypoint.df.edi.lexical.EdiConstants.ItemType._
import com.anypoint.df.edi.lexical.ErrorHandler.ErrorCondition
import com.anypoint.df.edi.lexical.ErrorHandler.ErrorCondition._
import EdiSchema._
import HL7Identity._
import HL7SchemaDefs._
import SchemaJavaValues._

/** Configuration parameters for HL7 schema parser. If either receiver or sender identity information is included it
  * is verified in processed messages.
  */
case class HL7ParserConfig(val lengthFail: Boolean, val charFail: Boolean, val countFail: Boolean,
  val unknownFail: Boolean, val orderFail: Boolean, val unusedFail: Boolean, val occursFail: Boolean,
  val substitutionChar: Int, val receiverIds: Array[HL7IdentityInformation],
  val senderIds: Array[HL7IdentityInformation]) {
  if (receiverIds == null || senderIds == null) throw new IllegalArgumentException("receiver and sender id arrays cannot be null")
}

/** Validator called by parser to check that received message identifiers are not duplicates. */
trait HL7NumberValidator {

  /** Validate received message control identifier.
    * @param sender
    * @param receiver
    * @param control
    */
  def validateMessage(sender: HL7IdentityInformation, receiver: HL7IdentityInformation, control: String): Boolean
}

/** Parser for HL7 EDI documents. */
case class HL7SchemaParser(in: InputStream, schema: EdiSchema, numval: HL7NumberValidator, config: HL7ParserConfig)
  extends SchemaParser(new HL7Lexer(in, config.substitutionChar)) {

  import HL7SchemaDefs._
  import HL7Acknowledgment._

  /** Typed lexer, for access to format-specific conversions and support. */
  val lexer = baseLexer.asInstanceOf[HL7Lexer]

  /** Current segment reference, used in error reporting. */
  var currentSegment: Segment = null

  /** Message control ID. */
  var messageControl: String = null

  /** Flag for message to be rejected because of errors. */
  var acknowledgmentCode: AcknowledgmentCode = AcknowledgedApplicationAccept

  /** Accumulated segment errors for message. */
  val messageErrors = Buffer[ValueMap]()

  /** Check if an envelope segment (handled directly, outside of structure). */
  def isEnvelopeSegment(ident: String) = HL7.isEnvelopeSegment(ident)

  /** Lexical error handler. */
  case object HL7ErrorHandler extends ErrorHandler {
    def error(lexer: LexerBase, typ: DataType, error: ErrorCondition, explain: java.lang.String): Unit = error match {
      case TOO_SHORT => addElementError(ErrorDataType, false, "element too short")
      case TOO_LONG => addElementError(ErrorDataType, false, "element too long")
      case INVALID_CHARACTER => addElementError(ErrorDataType, false, "invalid character")
      case INVALID_CODE => addElementError(ErrorTableValue, false, "invalid code value")
      case _ =>
    }
  }

  def describeSegment = if (currentSegment == null) "" else s" (${currentSegment.ident})"

  def describeError(fatal: Boolean) = if (fatal) "fatal" else "recoverable"

  def positionInMessage = s"segment ${lexer.getSegmentNumber + 1}$describeSegment of message $messageControl"

  def describeComponent(incomp: Boolean) =
    if (incomp) {
      val index = 0 max (lexer.getElementNumber - 1)
      if (index < currentSegment.components.size) {
        val comp = currentSegment.components(index)
        s" for component ${comp.key}: '${comp.name}'"
      } else ""
    } else ""

  def logErrorInMessage(fatal: Boolean, incomp: Boolean, text: String) =
    logger.error(s"${describeError(fatal)} message error: $text${describeComponent(incomp)} at $positionInMessage")

  /** Accumulate element error, failing message if severe. */
  def addElementError(error: ErrorCode, fatal: Boolean, text: String) = {
    logErrorInMessage(fatal, true, text)
    if (fatal) acknowledgmentCode = AcknowledgedApplicationReject
    else if (acknowledgmentCode == AcknowledgedApplicationAccept) acknowledgmentCode = AcknowledgedApplicationError
    val errmap = new ValueMapImpl
    // TODO: generate the actual ERR segment values
    val elnum = lexer.getElementNumber + 1
    val compnum = if (lexer.getComponentNumber > 0 || lexer.nextType == COMPONENT) lexer.getComponentNumber + 1 else -1
    val repnum = if (lexer.getRepetitionNumber > 0) lexer.getRepetitionNumber + 1 else -1
    messageErrors += errmap
  }

  /** Report a repetition error on a composite component. */
  def repetitionError(comp: CompositeComponent) = addElementError(ErrorDataType, false, "too many repetitions")

  /** Parse data element value. */
  def parseElement(elem: Element) = {
    val result = elem.dataType match {
      case DATETIME | STRINGDATA | VARIES => lexer.parseAlphaNumeric(elem.minLength, elem.maxLength)
      case DATE => lexer.parseDate(elem.minLength, elem.maxLength)
      case INTEGER => lexer.parseInteger(elem.minLength, elem.maxLength)
      case NUMERIC => lexer.parseUnscaledNumber(elem.minLength, elem.maxLength)
      case SEQID => lexer.parseSeqId
      case TIME => Integer.valueOf(lexer.parseTime(elem.minLength, elem.maxLength))
      case typ: DataType => throw new IllegalArgumentException(s"Data type $typ is not supported in EDIFACT")
    }
    lexer.advance
    result
  }

  /** Parse a list of components (which may be the segment itself, a repeated set of values, or a composite). */
  def parseCompList(comps: List[SegmentComponent], first: ItemType, rest: ItemType, map: ValueMap) = {
    def isPresent(comp: SegmentComponent) = {
      lexer.hasData || (comp.isInstanceOf[CompositeComponent] && lexer.nextType == rest.nextLevel)
    }
    def checkParse(comp: SegmentComponent, of: ItemType) = {
      if (isPresent(comp)) parseComponent(comp, of, rest.nextLevel, map)
      else {
        if (comp.usage == MandatoryUsage) addElementError(ErrorRequiredFieldMissing, false, "missing required field")
        lexer.advance
      }
    }
    @tailrec
    def parseRest(remain: List[SegmentComponent]): Unit = remain match {
      case h :: t if (rest == lexer.currentType) => {
        checkParse(h, rest)
        parseRest(t)
      }
      case _ =>
    }

    comps match {
      case h :: t if (first == lexer.currentType) => {
        checkParse(h, first)
        parseRest(t)
      }
      case _ =>
    }
  }

  /** Parse a segment to a map of values. The base parser must be positioned at the segment tag when this is called. */
  def parseSegment(segment: Segment, position: SegmentPosition): ValueMap = {
    if (logger.isTraceEnabled) logger.trace(s"parsing segment ${segment.ident} at position $position")
    val map = new ValueMapImpl
    currentSegment = segment
    lexer.advance
    parseCompList(segment.components, DATA_ELEMENT, DATA_ELEMENT, map)
    lexer.currentType match {
      case SEGMENT | END =>
      case _ => {
        addElementError(ErrorDataType, false, "too many values present")
        lexer.discardSegment
      }
    }
    // TODO: handleSegmentErrors
    if (logger.isDebugEnabled) logger.trace(s"now positioned at segment '${lexer.segmentTag}'")
    map
  }

  def segmentNumber = lexer.getSegmentNumber + 1

  /** Report segment error. */
  def segmentError(ident: String, error: ComponentErrors.ComponentError, state: ErrorStates.ErrorState, num: Int) = {
    def addError(fatal: Boolean, error: ErrorCode, text: String) = {
      logErrorInMessage(fatal, false, s"$text: $ident")
      if (fatal) acknowledgmentCode = AcknowledgedApplicationReject
      else if (acknowledgmentCode == AcknowledgedApplicationAccept) acknowledgmentCode = AcknowledgedApplicationError
      val errmap = new ValueMapImpl
      // TODO: if (segmentGeneralError == null) segmentGeneralError = error
    }

    error match {
      case ComponentErrors.MissingRequired => addError(true, ErrorSegmentSequence, "required segment missing")
      case ComponentErrors.UnknownSegment => addError(config.unknownFail, ErrorSegmentSequence, "unknown segment")
      case ComponentErrors.OutOfOrderSegment => addError(config.orderFail, ErrorSegmentSequence, "segment out of order")
      case ComponentErrors.UnusedSegment => if (config.unusedFail) addError(true, ErrorSegmentSequence, "unused segment present")
      case _ =>
    }
    state match {
      case ErrorStates.WontParse => discardSegment
      case _ =>
    }
  }

  /** Report message error. */
  def messageError(error: ErrorCode) = {
    logErrorInMessage(true, false, error.text)
    acknowledgmentCode = AcknowledgedApplicationReject
    val errmap = new ValueMapImpl
    discardStructure
  }

  def convertSectionControl = None

  def convertLoop = None

  /** Discard input past end of current message. */
  def discardStructure = while (lexer.currentType != END) lexer.discardSegment

  def init(data: ValueMap) = {
<<<<<<< HEAD
    val delims = lexer.init(data)
=======
    val delims = lexer.asInstanceOf[HL7Lexer].init(data)
    currentSegment = segMSH
>>>>>>> c50dca06
    parseCompList(segMSH.components.drop(1), ItemType.DATA_ELEMENT, ItemType.DATA_ELEMENT, data)
    delims
  }

  /** Parse the input message. */
  def parse: Try[ValueMap] = Try(try {
    val map = new ValueMapImpl
    val mshmap = new ValueMapImpl
    map put (mshKey, mshmap)
    val delims = init(mshmap)
    map put (delimiterCharacters, delims)
    lexer.setHandler(HL7ErrorHandler)
    messageControl = getRequiredString(mshControlKey, mshmap)
    val sender = buildIdentityInformation(mshSendingApplication, mshSendingFacility, mshmap)
    val receiver = buildIdentityInformation(mshReceivingApplication, mshReceivingFacility, mshmap)
    if (numval.validateMessage(sender, receiver, messageControl)) {
      if (getRequiredString(mshVersionKey, mshmap) == schema.ediVersion.version) (
        schema.structures(getRequiredString(mshStructureKey, mshmap)) match {
          case t: Structure => {
            map put (structureId, t.ident)
            map put (structureName, t.name)
            val dataMap = new ValueMapImpl
            map put (dataKey, dataMap)
            dataMap put (t.ident, parseStructure(t, true, new ValueMapImpl))
          }
          case _ => messageError(ErrorMessageType)
        })
      else messageError(ErrorVersionId)
    } else messageError(ErrorDuplicateKey)
    map
  } catch {
    case t: Throwable => t.printStackTrace
    new ValueMapImpl
  } finally {
    try { lexer close } catch { case e: Throwable => }
  })
}<|MERGE_RESOLUTION|>--- conflicted
+++ resolved
@@ -194,7 +194,7 @@
       case _ =>
     }
     state match {
-      case ErrorStates.WontParse => discardSegment
+      case ErrorStates.WontParse => lexer.discardSegment
       case _ =>
     }
   }
@@ -215,12 +215,8 @@
   def discardStructure = while (lexer.currentType != END) lexer.discardSegment
 
   def init(data: ValueMap) = {
-<<<<<<< HEAD
     val delims = lexer.init(data)
-=======
-    val delims = lexer.asInstanceOf[HL7Lexer].init(data)
     currentSegment = segMSH
->>>>>>> c50dca06
     parseCompList(segMSH.components.drop(1), ItemType.DATA_ELEMENT, ItemType.DATA_ELEMENT, data)
     delims
   }
