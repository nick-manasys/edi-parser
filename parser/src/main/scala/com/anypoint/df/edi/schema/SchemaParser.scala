package com.anypoint.df.edi.schema

import scala.annotation.tailrec
import scala.collection.mutable.{ Buffer, Stack }
import scala.util.Try

import java.io.IOException
import java.io.InputStream

import org.apache.log4j.Logger

import com.anypoint.df.edi.lexical.EdiConstants._
import com.anypoint.df.edi.lexical.EdiConstants.ItemType._
import com.anypoint.df.edi.lexical.LexerBase
import com.anypoint.df.edi.lexical.LexicalException
import com.anypoint.df.edi.lexical.ErrorHandler
import com.anypoint.df.edi.lexical.ErrorHandler._
import com.anypoint.df.edi.schema.EdiSchema._

/** Parse EDI document based on schema. */
abstract class SchemaParser(val baseLexer: LexerBase) extends SchemaJavaDefs {

  import SchemaJavaValues._

  val logger = Logger.getLogger(getClass.getName)

  val outsidePosition = SegmentPosition(0, "0000")

  /** Stack of loop nestings currently active in parse. */
  val loopStack = Stack[GroupComponent]()

<<<<<<< HEAD
  /** Parse a segment component, which is either an element or a composite. */
  def parseComponent(comp: SegmentComponent, first: ItemType, rest: ItemType, map: ValueMap): Unit = {
    comp match {
      case elemComp: ElementComponent => map put (comp.key, parseElement(elemComp.element))
=======
  /** Discard current element. */
  def discardElement = {
    lexer.advance
    while (lexer.currentType == COMPONENT || lexer.currentType == REPETITION) lexer.advance
  }

  /** Parse a simple element value. */
  def parseElement(elem: Element): Object =
    elem.dataType match {
      case ALPHA => lexer.parseAlpha(elem.minLength, elem.maxLength)
      case ALPHANUMERIC | DATETIME | STRINGDATA | VARIES => lexer.parseAlphaNumeric(elem.minLength, elem.maxLength)
      case BINARY => throw new IOException("Handling not implemented for binary values")
      case DATE => lexer.parseDate(elem.minLength, elem.maxLength)
      case ID => lexer.parseAlphaNumeric(elem.minLength, elem.maxLength)
      case INTEGER => lexer.parseInteger(elem.minLength, elem.maxLength)
      case NUMBER | REAL => lexer.parseNumber(elem.minLength, elem.maxLength)
      case NUMERIC => lexer.parseNumeric(elem.minLength, elem.maxLength)
      case SEQID => lexer.parseSeqId
      case TIME => Integer.valueOf(lexer.parseTime(elem.minLength, elem.maxLength))
      case typ: DataType if (typ.isDecimal) =>
        lexer.parseImpliedDecimalNumber(typ.decimalPlaces, elem.minLength, elem.maxLength)
    }

  /** Parse a segment component, which is either an element or a composite. */
  def parseComponent(comp: SegmentComponent, first: ItemType, rest: ItemType, map: ValueMap): Unit = {
    comp match {
      case elemComp: ElementComponent =>
        val elem = elemComp.element
        if (comp.count > 1) {
          val complist = new SimpleListImpl
          map put (comp.key, complist)
          complist add parseElement(elem)
          while (lexer.currentType == REPETITION) complist add parseElement(elem)
        } else map put (comp.key, parseElement(elem))
>>>>>>> c50dca06
      case compComp: CompositeComponent => {
        val composite = compComp.composite
        if (comp.count > 1) {
          val complist = new MapListImpl
          map put (comp.key, complist)
          // TODO: is this check necessary? should never get here if not
          if (baseLexer.currentType == first) {
            val compmap = new ValueMapImpl
            parseCompList(composite.components, first, rest, compmap)
            complist add compmap
            while (baseLexer.currentType == REPETITION) {
              val repmap = new ValueMapImpl
              parseCompList(composite.components, REPETITION, rest, repmap)
              complist add repmap
            }
            if (complist.size > comp.count) {
              repetitionError(compComp)
              while (complist.size > comp.count) complist.remove(comp.count)
            }
          }
        } else parseCompList(composite.components, first, rest, map)
      }
    }
  }

  /** Report a repetition error on a composite component. This can probably be generalized in the future. */
  def repetitionError(comp: CompositeComponent): Unit
  
  /** Parse data element value (and if appropriate, advance to the next element). */
  def parseElement(elem: Element): Object

  /** Parse a list of components (which may be the segment itself, a repeated set of values, or a composite). */
  def parseCompList(comps: List[SegmentComponent], first: ItemType, rest: ItemType, map: ValueMap): Unit

  /** Parse a segment to a map of values. The base parser must be positioned at the segment tag when this is called. */
  def parseSegment(segment: Segment, position: SegmentPosition): ValueMap

  /** Check if at segment start. */
  def checkSegment(segment: Segment) = baseLexer.currentType == SEGMENT && baseLexer.segmentTag == segment.ident

  /** Check if at segment start. */
  def checkSegment(ident: String) = baseLexer.currentType == SEGMENT && baseLexer.segmentTag == ident

  object ComponentErrors {
    sealed trait ComponentError
    case object TooManyLoops extends ComponentError
    case object TooManyRepetitions extends ComponentError
    case object MissingRequired extends ComponentError
    case object UnknownSegment extends ComponentError
    case object OutOfOrderSegment extends ComponentError
    case object UnusedSegment extends ComponentError
  }

  object ErrorStates {
    sealed trait ErrorState
    case object BeforeParse extends ErrorState
    case object ParseComplete extends ErrorState
    case object WontParse extends ErrorState
  }

  /** Get current segment number for error reporting. */
  def segmentNumber: Int

  /** Report segment error.
    * @param ident segment ident
    * @param error
    * @param state current state, used for handling (segment should be discarded if WontParse)
    * @param number segment number
    */
  def segmentError(ident: String, error: ComponentErrors.ComponentError, state: ErrorStates.ErrorState, number: Int): Unit

  /** Parse a complete structure body (not including any envelope segments). The returned map has separate child maps
    * for each of the three sections of a structure (heading, detail, and summary). Each child map uses the component
    * position combined with the segment or group name as key. For a segment or group with no repeats allowed the
    * value is the map of the values in the segment or components in the group. For a segment or group with repeats
    * allowed the value is a list of maps, one for each occurrence..
    */
  def parseStructure(structure: Structure, onepart: Boolean, topMap: ValueMap) = {

    import ComponentErrors._
    import ErrorStates._

    /** Get list of maps for key. If the list is not already set, this creates and returns a new one. */
    def getList(key: String, values: ValueMap) =
      if (values.containsKey(key)) values.get(key).asInstanceOf[MapList]
      else {
        val list = new MapListImpl
        values put (key, list)
        list
      }

    /** Parse a structure data table.
      * @param table index
      * @param optseq table structure sequence option
      * @param terms terminations from next table
      * @param map table data map
      */
    def parseTable(table: Int, optseq: Option[StructureSequence], terms: Terminations, map: ValueMap) = {

      def parseStructureSequence(seq: StructureSequence, terms: List[Terminations], values: ValueMap): Unit = {

        /** Parse subsequence components, matching input against included segments. Each segment is at a unique position
          * in the subsequence, so it's easy to tell when segments are out of order by tracking the current position.
          * Input segments not included in the subsequence are first checked against the terminations set for this
          * subsequence, then against the termination sets for containing loops (at least up to the first required
          * termination), and if found in either of these the subsequence is ended and this returns.
          * @param subsq
          * @returns true if exiting structure sequence, false if just moving to next subsequence
          */
        def parseSubsequence(subsq: StructureSubsequence): Boolean = {

          def checkTerm(ident: String) = {
            @tailrec
            def checkr(rem: List[Terminations]): Boolean = rem match {
              case h :: t =>
                if (h.idents.contains(ident)) true
                else if (h.required > 1) false
                else checkr(t)
              case _ => false
            }

            checkr(terms)
          }

          @tailrec
          def parseComponent(position: String): Boolean = {

            def parseLoop(loop: GroupComponent, groupTerm: Terminations): Unit = {
              loopStack.push(loop)
              val ident = baseLexer.segmentTag
              val data = new ValueMapImpl
              val number = segmentNumber
              if (loop.usage == UnusedUsage) segmentError(ident, UnusedSegment, ParseComplete, number)
              // need to add handling of variant loops back in
              parseStructureSequence(loop.seq, groupTerm :: terms, data)
              if (loop.usage != UnusedUsage) {
                val count = loop.count
                val key = loop.key
                if (count == 1) {
                  if (values.containsKey(key)) segmentError(ident, TooManyRepetitions, ParseComplete, number)
                  else values put (key, data)
                } else {
                  val list = getList(key, values)
                  if (count > 0 && count <= list.size) segmentError(ident, TooManyRepetitions, ParseComplete, number)
                  list add data
                }
              }
              loopStack.pop
            }

            /** Parse a wrapped loop, handling wrap open and close segments directly.
              * @param wrap
              */
            def parseWrappedLoop(wrap: LoopWrapperComponent): Unit = {
              if (wrap.usage == UnusedUsage)
                segmentError(wrap.open.ident, UnusedSegment, ParseComplete, segmentNumber)
              baseLexer.discardSegment
              parseLoop(wrap.wrapped, wrap.groupTerms)
              convertLoop match {
                case Some(wrap.endCode) => baseLexer.discardSegment
                case _ => segmentError(wrap.close.ident, MissingRequired, ParseComplete, segmentNumber)
              }
            }

            val ident = convertLoop.getOrElse(baseLexer.segmentTag)
            if (!isEnvelopeSegment(ident)) {

              def adjustPosition(nextpos: String) = {
                if (nextpos >= position) nextpos
                else {
                  segmentError(ident, OutOfOrderSegment, BeforeParse, segmentNumber)
                  position
                }
              }

              subsq.comps get (ident) match {
                case Some(ref: ReferenceComponent) =>
                  val segment = ref.segment
                  val key = ref.key
                  val nextpos = adjustPosition(ref.position.position)
                  val number = segmentNumber
                  if (ref.usage == UnusedUsage) segmentError(ident, UnusedSegment, ParseComplete, number)
                  val data = parseSegment(segment, ref.position)
                  if (ref.usage != UnusedUsage) {
                    val count = ref.count
                    if (count == 1) {
                      if (values.containsKey(key)) segmentError(ident, TooManyRepetitions, ParseComplete, number)
                      else values put (key, data)
                    } else {
                      val list = getList(key, values)
                      if (count > 0 && count <= list.size)
                        segmentError(segment.ident, TooManyRepetitions, ParseComplete, number)
                      list add data
                    }
                  }
                  if (subsq.terms.idents.contains(ident)) false
                  else parseComponent(nextpos)
                case Some(loop: GroupComponent) =>
                  val nextpos = adjustPosition(loop.position.position)
                  parseLoop(loop, subsq.groupTerms(loop))
                  if (subsq.terms.idents.contains(ident)) false
                  else parseComponent(nextpos)
                case Some(wrap: LoopWrapperComponent) =>
                  val nextpos = adjustPosition(wrap.wrapped.position.position)
                  parseWrappedLoop(wrap)
                  parseComponent(nextpos)
                case None =>
                  if (subsq.terms.idents.contains(ident)) false
                  else if (checkTerm(ident)) true
                  else {
                    if (structure.segmentIds.contains(baseLexer.segmentTag)) segmentError(baseLexer.segmentTag, OutOfOrderSegment,
                      WontParse, segmentNumber)
                    else segmentError(baseLexer.segmentTag, UnknownSegment, WontParse, segmentNumber)
                    parseComponent(position)
                  }
                case _ => throw new IllegalStateException(s"Illegal structure at position $position")
              }
            } else true
          }

          parseComponent(subsq.startPos)
        }

        @tailrec
        def parser(rem: List[StructureSubsequence]): Unit = rem match {
          case h :: t => if (!parseSubsequence(h)) parser(t)
          case _ =>
        }

        parser(seq.subSequences)
        seq.requiredComps.foreach { comp =>
          if (!values.containsKey(comp.key)) {
            comp match {
              case ref: ReferenceComponent => if (!isEnvelopeSegment(ref.segment.ident))
                segmentError(ref.segment.ident, MissingRequired, ParseComplete, segmentNumber)
              case wrap: LoopWrapperComponent =>
                segmentError(wrap.open.ident, MissingRequired, ParseComplete, segmentNumber)
              case grp: GroupComponent =>
                segmentError(grp.leadSegmentRef.segment.ident, MissingRequired, ParseComplete, segmentNumber)
            }
          }
        }
      }

      optseq.foreach { seq => parseStructureSequence(seq, List(terms), map) }
      map
    }

    if (onepart) parseTable(0, structure.heading, EdiSchema.emptyTerminations, topMap)
    else {
      topMap put (structureId, structure.ident)
      topMap put (structureName, structure.name)
      topMap put (structureHeading, parseTable(0, structure.heading, structure.detailTerms, new ValueMapImpl))
      convertSectionControl match {
        case Some(1) | None => {
          topMap put (structureDetail, parseTable(1, structure.detail, structure.summaryTerms, new ValueMapImpl))
        }
        case _ =>
      }
      convertSectionControl match {
        case Some(1) => segmentError(baseLexer.segmentTag, OutOfOrderSegment, ParseComplete, segmentNumber - 1)
        case _ =>
      }
      topMap put (structureSummary, parseTable(2, structure.summary, EdiSchema.emptyTerminations, new ValueMapImpl))
    }
  }

  /** Discard input past end of current structure. */
  def discardStructure: Unit

  /** Convert section control segment to next section number. If not at a section control, this just returns None. */
  def convertSectionControl: Option[Int]

  /** Convert loop start or end segment to identity form. If not at a loop segment, this just returns None. */
  def convertLoop: Option[String]

  /** Check if an envelope segment (handled directly, outside of structure). */
  def isEnvelopeSegment(ident: String): Boolean
}<|MERGE_RESOLUTION|>--- conflicted
+++ resolved
@@ -29,47 +29,10 @@
   /** Stack of loop nestings currently active in parse. */
   val loopStack = Stack[GroupComponent]()
 
-<<<<<<< HEAD
   /** Parse a segment component, which is either an element or a composite. */
   def parseComponent(comp: SegmentComponent, first: ItemType, rest: ItemType, map: ValueMap): Unit = {
     comp match {
       case elemComp: ElementComponent => map put (comp.key, parseElement(elemComp.element))
-=======
-  /** Discard current element. */
-  def discardElement = {
-    lexer.advance
-    while (lexer.currentType == COMPONENT || lexer.currentType == REPETITION) lexer.advance
-  }
-
-  /** Parse a simple element value. */
-  def parseElement(elem: Element): Object =
-    elem.dataType match {
-      case ALPHA => lexer.parseAlpha(elem.minLength, elem.maxLength)
-      case ALPHANUMERIC | DATETIME | STRINGDATA | VARIES => lexer.parseAlphaNumeric(elem.minLength, elem.maxLength)
-      case BINARY => throw new IOException("Handling not implemented for binary values")
-      case DATE => lexer.parseDate(elem.minLength, elem.maxLength)
-      case ID => lexer.parseAlphaNumeric(elem.minLength, elem.maxLength)
-      case INTEGER => lexer.parseInteger(elem.minLength, elem.maxLength)
-      case NUMBER | REAL => lexer.parseNumber(elem.minLength, elem.maxLength)
-      case NUMERIC => lexer.parseNumeric(elem.minLength, elem.maxLength)
-      case SEQID => lexer.parseSeqId
-      case TIME => Integer.valueOf(lexer.parseTime(elem.minLength, elem.maxLength))
-      case typ: DataType if (typ.isDecimal) =>
-        lexer.parseImpliedDecimalNumber(typ.decimalPlaces, elem.minLength, elem.maxLength)
-    }
-
-  /** Parse a segment component, which is either an element or a composite. */
-  def parseComponent(comp: SegmentComponent, first: ItemType, rest: ItemType, map: ValueMap): Unit = {
-    comp match {
-      case elemComp: ElementComponent =>
-        val elem = elemComp.element
-        if (comp.count > 1) {
-          val complist = new SimpleListImpl
-          map put (comp.key, complist)
-          complist add parseElement(elem)
-          while (lexer.currentType == REPETITION) complist add parseElement(elem)
-        } else map put (comp.key, parseElement(elem))
->>>>>>> c50dca06
       case compComp: CompositeComponent => {
         val composite = compComp.composite
         if (comp.count > 1) {
